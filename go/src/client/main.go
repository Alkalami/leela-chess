--- conflicted
+++ resolved
@@ -341,16 +341,11 @@
 		if err != nil {
 			return err
 		}
-<<<<<<< HEAD
-		result, pgn := playMatch(networkPath, candidatePath, params, nextGame.Flip)
+		result, pgn, err := playMatch(networkPath, candidatePath, params, nextGame.Flip)
+		if err != nil {
+			return err
+		}
 		go client.UploadMatchResult(httpClient, *HOSTNAME, nextGame.MatchGameId, result, pgn, getExtraParams())
-=======
-		result, pgn, err := playMatch(networkPath, candidatePath, params, nextGame.Flip)
-		if err != nil {
-			return err
-		}
-		client.UploadMatchResult(httpClient, *HOSTNAME, nextGame.MatchGameId, result, pgn, getExtraParams())
->>>>>>> 3c08bd25
 		return nil
 	} else if nextGame.Type == "train" {
 		networkPath, err := getNetwork(httpClient, nextGame.Sha, true)
